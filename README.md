# Language Model Evaluation Harness

## Overview

This project provides a unified framework to test generative language models on a large number of different evaluation tasks.

**Features:**

- 200+ tasks implemented. See the [task-table](./docs/task_table.md) for a complete list.
- Support for models loaded via [transformers](https://github.com/huggingface/transformers/) (including quantization via [AutoGPTQ](https://github.com/PanQiWei/AutoGPTQ)), [GPT-NeoX](https://github.com/EleutherAI/gpt-neox), and [Megatron-DeepSpeed](https://github.com/microsoft/Megatron-DeepSpeed/), with a flexible tokenization-agnostic interface.
- Support for commercial APIs including [OpenAI](https://openai.com), [goose.ai](https://goose.ai), and [TextSynth](https://textsynth.com/).
- Support for evaluation on adapters (e.g. LoRa) supported in [HuggingFace's PEFT library](https://github.com/huggingface/peft).
- Evaluating with publicly available prompts ensures reproducibility and comparability between papers.
- Task versioning to ensure reproducibility when tasks are updated.

**Evaluation Overview**

`Task` and `Prompt` classes contain information that, when combined, produces the input to the language model. The language model is then queried to obtain an output. One or more `Filters` can then be applied to perform arbitrary operations on the model's raw output, such as selecting the final answer (for chain of thought) or calling an external API. This final output is then evaluated using a `Metric` to obtain the final result.

```mermaid
graph LR;
    classDef empty width:0px,height:0px;
    T[Task]
    I[Input]
    F[Filter]
    M[Model]
    O[Output]:::empty
    P[Prompt]
    Me[Metric]
    R[Result]

    T --- I:::empty
    P --- I
    I --> M
    M --> O
    O --> F
    Me --> R:::empty
    F --> R
 ```

## Install

To install `lm-eval` from the github repository main branch, run:

```bash
git clone https://github.com/EleutherAI/lm-evaluation-harness
cd lm-evaluation-harness
pip install -e .
```

To install additional multilingual tokenization and text segmentation packages, you must install the package with the `multilingual` extra:

```bash
pip install -e ".[multilingual]"
```

To support loading GPTQ quantized models, install the package with the `auto-gptq` extra:

```bash
pip install -e ".[auto-gptq]"
```

## Basic Usage

> **Note**: When reporting results from eval harness, please include the task versions (shown in `results["versions"]`) for reproducibility. This allows bug fixes to tasks while also ensuring that previously reported scores are reproducible. See the [Task Versioning](#task-versioning) section for more info.

### Hugging Face `transformers`

To evaluate a model hosted on the [HuggingFace Hub](https://huggingface.co/models) (e.g. GPT-J-6B) on `hellaswag` you can use the following command:


```bash
python main.py \
    --model hf-causal \
    --model_args pretrained=EleutherAI/gpt-j-6B \
    --tasks hellaswag \
    --device cuda:0
```

<<<<<<< HEAD
Additional arguments can be provided to the model constructor using the `--model_args` flag. Most notably, this supports the common practice of using the `revisions` feature on the Hub to store partially trained checkpoints:
=======
Additional arguments can be provided to the model constructor using the `--model_args` flag. Most notably, this supports the common practice of using the `revisions` feature on the Hub to store partially trained checkpoints, or to specify the datatype for running a model:
>>>>>>> 9d06c953

```bash
python main.py \
    --model hf-causal \
    --model_args pretrained=EleutherAI/pythia-160m,revision=step100000,dtype="float" \
    --tasks lambada_openai,hellaswag \
    --device cuda:0
```

To evaluate models that are loaded via `AutoSeq2SeqLM` in Huggingface, you instead use `hf-seq2seq`. *To evaluate (causal) models across multiple GPUs, use `--model hf-causal-experimental`*

> **Warning**: Choosing the wrong model may result in erroneous outputs despite not erroring.

<<<<<<< HEAD
To use with [PEFT](https://github.com/huggingface/peft), take the call you would run to evaluate the base model and add `,peft=PATH` to the `model_args` argument as shown below:
```bash
python main.py \
    --model hf-causal \
    --model_args pretrained=EleutherAI/gpt-j-6b,peft=nomic-ai/gpt4all-j-lora \
    --tasks openbookqa,arc_easy,winogrande,hellaswag,arc_challenge,piqa,boolq \
    --device cuda:0
```
=======
### Commercial APIs
>>>>>>> 9d06c953

Our library also supports language models served via the OpenAI API:

```bash
export OPENAI_API_SECRET_KEY=YOUR_KEY_HERE
python main.py \
    --model gpt3 \
    --model_args engine=davinci \
    --tasks lambada_openai,hellaswag
```

While this functionality is only officially maintained for the official OpenAI API, it tends to also work for other hosting services that use the same API such as [goose.ai](goose.ai) with minor modification. We also have an implementation for the [TextSynth](https://textsynth.com/index.html) API, using `--model textsynth`.

To verify the data integrity of the tasks you're performing in addition to running the tasks themselves, you can use the `--check_integrity` flag:

```bash
python main.py \
    --model gpt3 \
    --model_args engine=davinci \
    --tasks lambada_openai,hellaswag \
    --check_integrity
```

### Other Frameworks

A number of other libraries contain scripts for calling the eval harness through their library. These include [GPT-NeoX](https://github.com/EleutherAI/gpt-neox/blob/main/eval_tasks/eval_adapter.py), [Megatron-DeepSpeed](https://github.com/microsoft/Megatron-DeepSpeed/blob/main/examples/MoE/readme_evalharness.md), and [mesh-transformer-jax](https://github.com/kingoflolz/mesh-transformer-jax/blob/master/eval_harness.py).

💡 **Tip**: You can inspect what the LM inputs look like by running the following command:

```bash
python write_out.py \
    --tasks all_tasks \
    --num_fewshot 5 \
    --num_examples 10 \
    --output_base_path /path/to/output/folder
```

This will write out one text file for each task.

<<<<<<< HEAD
## Multi-GPU Evaluation

Multi-GPU evaluation is supported through [accelerate](https://github.com/huggingface/accelerate). To initialize the distributed environment, run ```accelerate config``` in terminal and follow the prompts. Once the environment is configured, evaluations can be launched with:

```bash
accelerate launch main.py \
    --model hf-causal \
    --tasks lambada_openai,arc_easy \
    --batch_size 16 \
```

**Warning**: Distributed evaluation requires launching multiple processes of the evaluation script. Running ```python main.py *args*``` instead of ```accelerate launch main.py *args*``` on machine with multiple GPUs will only run the evaluations on a single device.
=======
## Advanced Usage

For models loaded with the HuggingFace  `transformers` library, any arguments provided via `--model_args` get passed to the relevant constructor directly. This means that anything you can do with `AutoModel` can be done with our library. For example, you can pass a local path via `pretrained=` or use models finetuned with [PEFT](https://github.com/huggingface/peft) by taking the call you would run to evaluate the base model and add `,peft=PATH` to the `model_args` argument:
```bash
python main.py \
    --model hf-causal-experimental \
    --model_args pretrained=EleutherAI/gpt-j-6b,peft=nomic-ai/gpt4all-j-lora \
    --tasks openbookqa,arc_easy,winogrande,hellaswag,arc_challenge,piqa,boolq \
    --device cuda:0
```

GPTQ quantized models can be loaded by specifying their file names in `,quantized=NAME` (or `,quantized=True` for default names) in the `model_args` argument:

```bash
python main.py \
    --model hf-causal-experimental \
    --model_args pretrained=model-name-or-path,quantized=model.safetensors,gptq_use_triton=True \
    --tasks hellaswag
```

We support wildcards in task names, for example you can run all of the machine-translated lambada tasks via `--task lambada_openai_mt_*`.

We currently only support one prompt per task, which we strive to make the "standard" as defined by the benchmark's authors. If you would like to study how varying prompts causes changes in the evaluation score, check out the [BigScience fork](https://github.com/bigscience-workshop/lm-evaluation-harness) of this repo. We are currently working on upstreaming this capability to `main`.
>>>>>>> 9d06c953

## Implementing new tasks

To implement a new task in the eval harness, see [this guide](./docs/task_guide.md).

## Task Versioning

To help improve reproducibility, all tasks have a `VERSION` field. When run from the command line, this is reported in a column in the table, or in the "version" field in the evaluator return dict. The purpose of the version is so that if the task definition changes (i.e to fix a bug), then we can know exactly which metrics were computed using the old buggy implementation to avoid unfair comparisons. To enforce this, there are unit tests that make sure the behavior of all tests remains the same as when they were first implemented. Task versions start at 0, and each time a breaking change is made, the version is incremented by one.

When reporting eval harness results, please also report the version of each task. This can be done either with a separate column in the table, or by reporting the task name with the version appended as such: taskname-v0.

## Test Set Decontamination

<<<<<<< HEAD
To address concerns about train / test contamination, we provide utilities for comparing results on a benchmark using only the data points nto found in the model trainign set. Unfortunately, outside of models trained on the Pile and C4, its very rare that people who train models disclose the contents of the training data. However this utility can be useful to evaluate models you have trained on private data, provided you are willing to pre-compute the necessary indices. We provide computed indices for 13-gram exact match deduplication against the Pile, and plan to add additional precomputed dataset indices in the future (including C4 and min-hash LSH deduplication).
=======
To address concerns about train / test contamination, we provide utilities for comparing results on a benchmark using only the data points not found in the model training set. Unfortunately, outside of models trained on the Pile and C4, its very rare that people who train models disclose the contents of the training data. However this utility can be useful to evaluate models you have trained on private data, provided you are willing to pre-compute the necessary indices. We provide computed indices for 13-gram exact match deduplication against the Pile, and plan to add additional precomputed dataset indices in the future (including C4 and min-hash LSH deduplication).
>>>>>>> 9d06c953

For details on text decontamination, see the [decontamination guide](./docs/decontamination.md).

Note that the directory provided to the `--decontamination_ngrams_path` argument should contain the ngram files and info.json. See the above guide for ngram generation for the pile, this could be adapted for other training sets.

```bash
python main.py \
    --model gpt2 \
    --tasks sciq \
    --decontamination_ngrams_path path/containing/training/set/ngrams \
    --device cuda:0
```

## Cite as

```
@software{eval-harness,
  author       = {Gao, Leo and
                  Tow, Jonathan and
                  Biderman, Stella and
                  Black, Sid and
                  DiPofi, Anthony and
                  Foster, Charles and
                  Golding, Laurence and
                  Hsu, Jeffrey and
                  McDonell, Kyle and
                  Muennighoff, Niklas and
                  Phang, Jason and
                  Reynolds, Laria and
                  Tang, Eric and
                  Thite, Anish and
                  Wang, Ben and
                  Wang, Kevin and
                  Zou, Andy},
  title        = {A framework for few-shot language model evaluation},
  month        = sep,
  year         = 2021,
  publisher    = {Zenodo},
  version      = {v0.0.1},
  doi          = {10.5281/zenodo.5371628},
  url          = {https://doi.org/10.5281/zenodo.5371628}
}
```<|MERGE_RESOLUTION|>--- conflicted
+++ resolved
@@ -1,19 +1,23 @@
 # Language Model Evaluation Harness
 
+![](https://github.com/EleutherAI/lm-evaluation-harness/workflows/Build/badge.svg)
+[![codecov](https://codecov.io/gh/EleutherAI/lm-evaluation-harness/branch/master/graph/badge.svg?token=JSG3O2427J)](https://codecov.io/gh/EleutherAI/lm-evaluation-harness)
+
 ## Overview
 
 This project provides a unified framework to test generative language models on a large number of different evaluation tasks.
 
-**Features:**
+### Features
 
 - 200+ tasks implemented. See the [task-table](./docs/task_table.md) for a complete list.
-- Support for models loaded via [transformers](https://github.com/huggingface/transformers/) (including quantization via [AutoGPTQ](https://github.com/PanQiWei/AutoGPTQ)), [GPT-NeoX](https://github.com/EleutherAI/gpt-neox), and [Megatron-DeepSpeed](https://github.com/microsoft/Megatron-DeepSpeed/), with a flexible tokenization-agnostic interface.
-- Support for commercial APIs including [OpenAI](https://openai.com), [goose.ai](https://goose.ai), and [TextSynth](https://textsynth.com/).
-- Support for evaluation on adapters (e.g. LoRa) supported in [HuggingFace's PEFT library](https://github.com/huggingface/peft).
+- Support for the Hugging Face [transformers](https://github.com/huggingface/transformers) library, [GPT-NeoX](https://github.com/EleutherAI/gpt-neox), [Megatron-DeepSpeed](https://github.com/microsoft/Megatron-DeepSpeed), with flexible tokenization-agnostic interface.
+- Support for commercial APIs including [OpenAI](https://openai.com/), [goose.ai](https://goose.ai/), [Anthropic](https://www.anthropic.com/), and [TextSynth](https://textsynth.com/).
+- Support for evaluation on adapters (e.g. LoRA) supported in [HuggingFace's PEFT library](https://github.com/huggingface/peft).
+- Support for GPTQ quantized models via [AutoGPTQ](https://github.com/PanQiWei/AutoGPTQ).
 - Evaluating with publicly available prompts ensures reproducibility and comparability between papers.
 - Task versioning to ensure reproducibility when tasks are updated.
 
-**Evaluation Overview**
+### Evaluation Overview
 
 `Task` and `Prompt` classes contain information that, when combined, produces the input to the language model. The language model is then queried to obtain an output. One or more `Filters` can then be applied to perform arbitrary operations on the model's raw output, such as selecting the final answer (for chain of thought) or calling an external API. This final output is then evaluated using a `Metric` to obtain the final result.
 
@@ -36,7 +40,7 @@
     O --> F
     Me --> R:::empty
     F --> R
- ```
+```
 
 ## Install
 
@@ -66,22 +70,17 @@
 
 ### Hugging Face `transformers`
 
-To evaluate a model hosted on the [HuggingFace Hub](https://huggingface.co/models) (e.g. GPT-J-6B) on `hellaswag` you can use the following command:
-
+To evaluate a model hosted on the [HuggingFace Hub](https://huggingface.co/models) (e.g. GPT-J-6B) on `lambada_openai` and `hellaswag` you can use the following command:
 
 ```bash
 python main.py \
     --model hf-causal \
     --model_args pretrained=EleutherAI/gpt-j-6B \
-    --tasks hellaswag \
-    --device cuda:0
-```
-
-<<<<<<< HEAD
-Additional arguments can be provided to the model constructor using the `--model_args` flag. Most notably, this supports the common practice of using the `revisions` feature on the Hub to store partially trained checkpoints:
-=======
+    --tasks lambada_openai,hellaswag \
+    --device cuda:0
+```
+
 Additional arguments can be provided to the model constructor using the `--model_args` flag. Most notably, this supports the common practice of using the `revisions` feature on the Hub to store partially trained checkpoints, or to specify the datatype for running a model:
->>>>>>> 9d06c953
 
 ```bash
 python main.py \
@@ -91,12 +90,14 @@
     --device cuda:0
 ```
 
-To evaluate models that are loaded via `AutoSeq2SeqLM` in Huggingface, you instead use `hf-seq2seq`. *To evaluate (causal) models across multiple GPUs, use `--model hf-causal-experimental`*
+To evaluate models that are loaded via `AutoSeq2SeqLM`, you instead use `hf-seq2seq`.
 
 > **Warning**: Choosing the wrong model may result in erroneous outputs despite not erroring.
 
-<<<<<<< HEAD
+Arguments provided via `--model_args` get passed to the relevant constructor directly. This means that anything you can do with `AutoModel` can be done with our library.
+
 To use with [PEFT](https://github.com/huggingface/peft), take the call you would run to evaluate the base model and add `,peft=PATH` to the `model_args` argument as shown below:
+
 ```bash
 python main.py \
     --model hf-causal \
@@ -104,9 +105,17 @@
     --tasks openbookqa,arc_easy,winogrande,hellaswag,arc_challenge,piqa,boolq \
     --device cuda:0
 ```
-=======
+
+GPTQ quantized models can be loaded by specifying their file names in `,quantized=NAME` (or `,quantized=True` for default names) in the `model_args` argument:
+
+```bash
+python main.py \
+    --model hf-causal \
+    --model_args pretrained=model-name-or-path,quantized=model.safetensors,gptq_use_triton=True \
+    --tasks hellaswag
+```
+
 ### Commercial APIs
->>>>>>> 9d06c953
 
 Our library also supports language models served via the OpenAI API:
 
@@ -146,44 +155,19 @@
 
 This will write out one text file for each task.
 
-<<<<<<< HEAD
 ## Multi-GPU Evaluation
 
-Multi-GPU evaluation is supported through [accelerate](https://github.com/huggingface/accelerate). To initialize the distributed environment, run ```accelerate config``` in terminal and follow the prompts. Once the environment is configured, evaluations can be launched with:
+Multi-GPU evaluation is supported through [accelerate](https://github.com/huggingface/accelerate). To initialize the distributed environment, run `accelerate config` in terminal and follow the prompts. Once the environment is configured, evaluations can be launched with:
 
 ```bash
 accelerate launch main.py \
     --model hf-causal \
+    --model_args pretrained=EleutherAI/pythia-12b \
     --tasks lambada_openai,arc_easy \
-    --batch_size 16 \
-```
-
-**Warning**: Distributed evaluation requires launching multiple processes of the evaluation script. Running ```python main.py *args*``` instead of ```accelerate launch main.py *args*``` on machine with multiple GPUs will only run the evaluations on a single device.
-=======
-## Advanced Usage
-
-For models loaded with the HuggingFace  `transformers` library, any arguments provided via `--model_args` get passed to the relevant constructor directly. This means that anything you can do with `AutoModel` can be done with our library. For example, you can pass a local path via `pretrained=` or use models finetuned with [PEFT](https://github.com/huggingface/peft) by taking the call you would run to evaluate the base model and add `,peft=PATH` to the `model_args` argument:
-```bash
-python main.py \
-    --model hf-causal-experimental \
-    --model_args pretrained=EleutherAI/gpt-j-6b,peft=nomic-ai/gpt4all-j-lora \
-    --tasks openbookqa,arc_easy,winogrande,hellaswag,arc_challenge,piqa,boolq \
-    --device cuda:0
-```
-
-GPTQ quantized models can be loaded by specifying their file names in `,quantized=NAME` (or `,quantized=True` for default names) in the `model_args` argument:
-
-```bash
-python main.py \
-    --model hf-causal-experimental \
-    --model_args pretrained=model-name-or-path,quantized=model.safetensors,gptq_use_triton=True \
-    --tasks hellaswag
-```
-
-We support wildcards in task names, for example you can run all of the machine-translated lambada tasks via `--task lambada_openai_mt_*`.
-
-We currently only support one prompt per task, which we strive to make the "standard" as defined by the benchmark's authors. If you would like to study how varying prompts causes changes in the evaluation score, check out the [BigScience fork](https://github.com/bigscience-workshop/lm-evaluation-harness) of this repo. We are currently working on upstreaming this capability to `main`.
->>>>>>> 9d06c953
+    --batch_size 16
+```
+
+**Warning**: Distributed evaluation requires launching multiple processes of the evaluation script. Running `python main.py *args*` instead of `accelerate launch main.py *args*` on machine with multiple GPUs will only run the evaluations on a single device (unless you instead use `use_accelerate=True` in `--model_args`).
 
 ## Implementing new tasks
 
@@ -197,11 +181,7 @@
 
 ## Test Set Decontamination
 
-<<<<<<< HEAD
-To address concerns about train / test contamination, we provide utilities for comparing results on a benchmark using only the data points nto found in the model trainign set. Unfortunately, outside of models trained on the Pile and C4, its very rare that people who train models disclose the contents of the training data. However this utility can be useful to evaluate models you have trained on private data, provided you are willing to pre-compute the necessary indices. We provide computed indices for 13-gram exact match deduplication against the Pile, and plan to add additional precomputed dataset indices in the future (including C4 and min-hash LSH deduplication).
-=======
 To address concerns about train / test contamination, we provide utilities for comparing results on a benchmark using only the data points not found in the model training set. Unfortunately, outside of models trained on the Pile and C4, its very rare that people who train models disclose the contents of the training data. However this utility can be useful to evaluate models you have trained on private data, provided you are willing to pre-compute the necessary indices. We provide computed indices for 13-gram exact match deduplication against the Pile, and plan to add additional precomputed dataset indices in the future (including C4 and min-hash LSH deduplication).
->>>>>>> 9d06c953
 
 For details on text decontamination, see the [decontamination guide](./docs/decontamination.md).
 
