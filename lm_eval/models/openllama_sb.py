--- conflicted
+++ resolved
@@ -113,11 +113,7 @@
         # PEFT and quantization options
         peft: Optional[str] = None,
         autogptq: Optional[Union[bool, str]] = False,
-<<<<<<< HEAD
         class_name: str = "llama_sb",
-=======
-        class_name: str = "llama_sb"
->>>>>>> 3090ed01
         **kwargs,
     ) -> None:
         super().__init__()
@@ -434,15 +430,11 @@
         model type to be used.
         """
         assert backend in ["default", "causal", "seq2seq"]
-<<<<<<< HEAD
-=======
 
         modeling_llama = importlib.import_module('llama_sb.modeling_llama')
         # from modeling_llama import LlamaForCausalLM, LlamaConfig
         self.causal_lm_class = modeling_llama.LlamaForCausalLM
         self.model_config_class = modeling_llama.LlamaConfig
-        
->>>>>>> 3090ed01
         if backend != "default":
             # if we've settled on non-default backend, use that manually
             if backend == "causal":
